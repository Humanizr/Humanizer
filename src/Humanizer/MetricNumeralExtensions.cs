--- conflicted
+++ resolved
@@ -221,18 +221,14 @@
         private static string BuildRepresentation(double input, bool hasSpace, bool useSymbol, int? decimals)
         {
             var exponent = (int)Math.Floor(Math.Log10(Math.Abs(input)) / 3);
-<<<<<<< HEAD
-
-            if (exponent.Equals(0))
-            {
-                return hasSpace ? string.Concat(input, " ") : input.ToString();
-            }
-=======
-            if (exponent.Equals(0))
-                return decimals.HasValue?Math.Round(input, decimals.Value).ToString():input.ToString();
-                
->>>>>>> 6f248e45
-            return BuildMetricRepresentation(input, exponent, hasSpace, useSymbol, decimals);
+
+            if (!exponent.Equals(0)) return BuildMetricRepresentation(input, exponent, hasSpace, useSymbol, decimals);
+            var representation = decimals.HasValue ? Math.Round(input, decimals.Value).ToString() : input.ToString();
+            if (hasSpace)
+            {
+                representation += " ";
+            }
+            return representation;
         }
 
         /// <summary>
