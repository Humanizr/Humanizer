--- conflicted
+++ resolved
@@ -156,11 +156,6 @@
   <data name="DateHumanize_MultipleYearsAgo" xml:space="preserve">
     <value>{0} years ago</value>
   </data>
-<<<<<<< HEAD
-=======
-  <data name="DateHumanize__ago" xml:space="preserve">
-    <value>{0} {1} ago</value>
-  </data>
   <data name="TimeSpan_MultipleDays" xml:space="preserve">
     <value>{0} days</value>
   </data>
@@ -200,5 +195,4 @@
   <data name="TimeSpan_SingleWeek" xml:space="preserve">
     <value>1 week</value>
   </data>
->>>>>>> 4e47c835
 </root>