--- conflicted
+++ resolved
@@ -474,8 +474,6 @@
   <data name="TimeSpanHumanize_SingleYear" xml:space="preserve">
     <value>1 year</value>
   </data>
-<<<<<<< HEAD
-=======
   <data name="DateHumanize_MultipleHoursAgo_DualTrialQuadral" xml:space="preserve">
     <value>{0} hours ago</value>
   </data>
@@ -521,7 +519,6 @@
   <data name="TimeSpanHumanize_MultipleWeeks_DualTrialQuadral" xml:space="preserve">
     <value>{0} weeks</value>
   </data>
->>>>>>> 4c7a45f9
   <data name="DateHumanize_Never" xml:space="preserve">
     <value>never</value>
   </data>
