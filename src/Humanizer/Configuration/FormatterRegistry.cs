--- conflicted
+++ resolved
@@ -6,12 +6,6 @@
     {
         public FormatterRegistry() : base(new DefaultFormatter("en-US"))
         {
-<<<<<<< HEAD
-            RegisterDefaultFormatter("af");
-            Register<ArabicFormatter>("ar");
-            RegisterDefaultFormatter("bg");
-            RegisterCzechSlovakPolishFormatter("cs");
-=======
             Register("ar", new ArabicFormatter());
             Register("he", new HebrewFormatter());
             Register("ro", new RomanianFormatter());
@@ -29,7 +23,6 @@
             RegisterDefaultFormatter("vi");
             RegisterDefaultFormatter("en-US");
             RegisterDefaultFormatter("af");
->>>>>>> 1427e53b
             RegisterDefaultFormatter("da");
             RegisterDefaultFormatter("de");
             RegisterDefaultFormatter("el");
@@ -38,53 +31,22 @@
             RegisterDefaultFormatter("fi-FI");
             RegisterDefaultFormatter("fr");
             RegisterDefaultFormatter("fr-BE");
-<<<<<<< HEAD
-            Register<HebrewFormatter>("he");
-=======
->>>>>>> 1427e53b
             RegisterDefaultFormatter("hu");
             RegisterDefaultFormatter("id");
             RegisterDefaultFormatter("ja");
             RegisterDefaultFormatter("nb");
             RegisterDefaultFormatter("nb-NO");
             RegisterDefaultFormatter("nl");
-<<<<<<< HEAD
-            RegisterCzechSlovakPolishFormatter("pl");
-            RegisterDefaultFormatter("pt-BR");
-            Register<RomanianFormatter>("ro");
-            Register<RussianFormatter>("ru");
-            RegisterCzechSlovakPolishFormatter("sk");
-            Register<SlovenianFormatter>("sl");
-            RegisterSerbianFormatter("sr");
-            RegisterSerbianFormatter("sr-Latn");
-            RegisterDefaultFormatter("sv");
-            RegisterDefaultFormatter("tr");
-            RegisterDefaultFormatter("vi");
-=======
->>>>>>> 1427e53b
         }
 
         private void RegisterDefaultFormatter(string localeCode)
         {
-<<<<<<< HEAD
-            Register(() => new DefaultFormatter(localeCode), localeCode);
-=======
             Register(localeCode, new DefaultFormatter(localeCode));
->>>>>>> 1427e53b
         }
 
         private void RegisterCzechSlovakPolishFormatter(string localeCode)
         {
-<<<<<<< HEAD
-            Register(() => new CzechSlovakPolishFormatter(localeCode), localeCode);
-        }
-
-        private void RegisterSerbianFormatter(string localeCode)
-        {
-            Register(() => new SerbianFormatter(localeCode), localeCode);
-=======
             Register(localeCode, new CzechSlovakPolishFormatter(localeCode));
->>>>>>> 1427e53b
         }
     }
 }