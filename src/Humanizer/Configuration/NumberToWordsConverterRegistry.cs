<<<<<<< HEAD
﻿using Humanizer.Localisation.NumberToWords;

namespace Humanizer.Configuration
{
    internal class NumberToWordsConverterRegistry : LocaliserRegistry<INumberToWordsConverter>
    {
        public NumberToWordsConverterRegistry()
            : base((culture) => new EnglishNumberToWordsConverter())
        {
            Register("af", new AfrikaansNumberToWordsConverter());
            Register("en", new EnglishNumberToWordsConverter());
            Register("ar", new ArabicNumberToWordsConverter());
            Register("cs", (culture) => new CzechNumberToWordsConverter(culture));
            Register("fa", new FarsiNumberToWordsConverter());
            Register("es", new SpanishNumberToWordsConverter());
            Register("pl", (culture) => new PolishNumberToWordsConverter(culture));
            Register("pt", new PortugueseNumberToWordsConverter());
            Register("pt-BR", new BrazilianPortugueseNumberToWordsConverter());
            Register("ro", new RomanianNumberToWordsConverter());
            Register("ru", new RussianNumberToWordsConverter());
            Register("fi", new FinnishNumberToWordsConverter());
            Register("fr-BE", new FrenchBelgianNumberToWordsConverter());
            Register("fr-CH", new FrenchSwissNumberToWordsConverter());
            Register("fr", new FrenchNumberToWordsConverter());
            Register("nl", new DutchNumberToWordsConverter());
            Register("he", (culture) => new HebrewNumberToWordsConverter(culture));
            Register("sl", (culture) => new SlovenianNumberToWordsConverter(culture));
            Register("de", new GermanNumberToWordsConverter());
            Register("de-CH", new GermanSwissLiechtensteinNumberToWordsConverter());
            Register("de-LI", new GermanSwissLiechtensteinNumberToWordsConverter());
            Register("bn-BD", new BanglaNumberToWordsConverter());
            Register("tr", new TurkishNumberToWordConverter());
            Register("it", new ItalianNumberToWordsConverter());
            Register("mt", new MalteseNumberToWordsConvertor());
            Register("uk", new UkrainianNumberToWordsConverter());
            Register("uz-Latn-UZ", new UzbekLatnNumberToWordConverter());
            Register("uz-Cyrl-UZ", new UzbekCyrlNumberToWordConverter());
            Register("sv", new SwedishNumberToWordsConverter());
            Register("sr", (culture) => new SerbianCyrlNumberToWordsConverter(culture));
            Register("sr-Latn", (culture) => new SerbianNumberToWordsConverter(culture));
            Register("ta", new TamilNumberToWordsConverter());
            Register("hr", (culture) => new CroatianNumberToWordsConverter(culture));
            Register("nb", new NorwegianBokmalNumberToWordsConverter());
            Register("vi", new VietnameseNumberToWordsConverter());
            Register("zh-CN", new ChineseNumberToWordsConverter());
            Register("bg", new BulgarianNumberToWordsConverter());
            Register("hy", new ArmenianNumberToWordsConverter());
            Register("az", new AzerbaijaniNumberToWordsConverter());
            Register("ja", new JapaneseNumberToWordsConverter());
            Register("el", new GreekNumberToWordsConverter());
        }
    }
}
=======
﻿using Humanizer.Localisation.NumberToWords;

namespace Humanizer.Configuration
{
    internal class NumberToWordsConverterRegistry : LocaliserRegistry<INumberToWordsConverter>
    {
        public NumberToWordsConverterRegistry()
            : base((culture) => new EnglishNumberToWordsConverter())
        {
            Register("af", new AfrikaansNumberToWordsConverter());
            Register("en", new EnglishNumberToWordsConverter());
            Register("ar", new ArabicNumberToWordsConverter());
            Register("cs", (culture) => new CzechNumberToWordsConverter(culture));
            Register("fa", new FarsiNumberToWordsConverter());
            Register("es", new SpanishNumberToWordsConverter());
            Register("pl", (culture) => new PolishNumberToWordsConverter(culture));
            Register("pt", new PortugueseNumberToWordsConverter());
            Register("pt-BR", new BrazilianPortugueseNumberToWordsConverter());
            Register("ro", new RomanianNumberToWordsConverter());
            Register("ru", new RussianNumberToWordsConverter());
            Register("fi", new FinnishNumberToWordsConverter());
            Register("fr-BE", new FrenchBelgianNumberToWordsConverter());
            Register("fr-CH", new FrenchSwissNumberToWordsConverter());
            Register("fr", new FrenchNumberToWordsConverter());
            Register("nl", new DutchNumberToWordsConverter());
            Register("he", (culture) => new HebrewNumberToWordsConverter(culture));
            Register("sl", (culture) => new SlovenianNumberToWordsConverter(culture));
            Register("de", new GermanNumberToWordsConverter());
            Register("de-CH", new GermanSwissLiechtensteinNumberToWordsConverter());
            Register("de-LI", new GermanSwissLiechtensteinNumberToWordsConverter());
            Register("bn-BD", new BanglaNumberToWordsConverter());
            Register("tr", new TurkishNumberToWordConverter());
            Register("it", new ItalianNumberToWordsConverter());
            Register("mt", new MalteseNumberToWordsConvertor());
            Register("uk", new UkrainianNumberToWordsConverter());
            Register("uz-Latn-UZ", new UzbekLatnNumberToWordConverter());
            Register("uz-Cyrl-UZ", new UzbekCyrlNumberToWordConverter());
            Register("sv", new SwedishNumberToWordsConverter());
            Register("sr", (culture) => new SerbianCyrlNumberToWordsConverter(culture));
            Register("sr-Latn", (culture) => new SerbianNumberToWordsConverter(culture));
            Register("ta", new TamilNumberToWordsConverter());
            Register("hr", (culture) => new CroatianNumberToWordsConverter(culture));
            Register("nb", new NorwegianBokmalNumberToWordsConverter());
            Register("vi", new VietnameseNumberToWordsConverter());
            Register("zh-CN", new ChineseNumberToWordsConverter());
            Register("bg", new BulgarianNumberToWordsConverter());
            Register("hy", new ArmenianNumberToWordsConverter());
            Register("az", new AzerbaijaniNumberToWordsConverter());
            Register("ja", new JapaneseNumberToWordsConverter());
            Register("th-TH", new ThaiNumberToWordsConverter());
        }
    }
}
>>>>>>> ecb0523e
<|MERGE_RESOLUTION|>--- conflicted
+++ resolved
@@ -1,4 +1,3 @@
-<<<<<<< HEAD
 ﻿using Humanizer.Localisation.NumberToWords;
 
 namespace Humanizer.Configuration
@@ -49,61 +48,7 @@
             Register("az", new AzerbaijaniNumberToWordsConverter());
             Register("ja", new JapaneseNumberToWordsConverter());
             Register("el", new GreekNumberToWordsConverter());
-        }
-    }
-}
-=======
-﻿using Humanizer.Localisation.NumberToWords;
-
-namespace Humanizer.Configuration
-{
-    internal class NumberToWordsConverterRegistry : LocaliserRegistry<INumberToWordsConverter>
-    {
-        public NumberToWordsConverterRegistry()
-            : base((culture) => new EnglishNumberToWordsConverter())
-        {
-            Register("af", new AfrikaansNumberToWordsConverter());
-            Register("en", new EnglishNumberToWordsConverter());
-            Register("ar", new ArabicNumberToWordsConverter());
-            Register("cs", (culture) => new CzechNumberToWordsConverter(culture));
-            Register("fa", new FarsiNumberToWordsConverter());
-            Register("es", new SpanishNumberToWordsConverter());
-            Register("pl", (culture) => new PolishNumberToWordsConverter(culture));
-            Register("pt", new PortugueseNumberToWordsConverter());
-            Register("pt-BR", new BrazilianPortugueseNumberToWordsConverter());
-            Register("ro", new RomanianNumberToWordsConverter());
-            Register("ru", new RussianNumberToWordsConverter());
-            Register("fi", new FinnishNumberToWordsConverter());
-            Register("fr-BE", new FrenchBelgianNumberToWordsConverter());
-            Register("fr-CH", new FrenchSwissNumberToWordsConverter());
-            Register("fr", new FrenchNumberToWordsConverter());
-            Register("nl", new DutchNumberToWordsConverter());
-            Register("he", (culture) => new HebrewNumberToWordsConverter(culture));
-            Register("sl", (culture) => new SlovenianNumberToWordsConverter(culture));
-            Register("de", new GermanNumberToWordsConverter());
-            Register("de-CH", new GermanSwissLiechtensteinNumberToWordsConverter());
-            Register("de-LI", new GermanSwissLiechtensteinNumberToWordsConverter());
-            Register("bn-BD", new BanglaNumberToWordsConverter());
-            Register("tr", new TurkishNumberToWordConverter());
-            Register("it", new ItalianNumberToWordsConverter());
-            Register("mt", new MalteseNumberToWordsConvertor());
-            Register("uk", new UkrainianNumberToWordsConverter());
-            Register("uz-Latn-UZ", new UzbekLatnNumberToWordConverter());
-            Register("uz-Cyrl-UZ", new UzbekCyrlNumberToWordConverter());
-            Register("sv", new SwedishNumberToWordsConverter());
-            Register("sr", (culture) => new SerbianCyrlNumberToWordsConverter(culture));
-            Register("sr-Latn", (culture) => new SerbianNumberToWordsConverter(culture));
-            Register("ta", new TamilNumberToWordsConverter());
-            Register("hr", (culture) => new CroatianNumberToWordsConverter(culture));
-            Register("nb", new NorwegianBokmalNumberToWordsConverter());
-            Register("vi", new VietnameseNumberToWordsConverter());
-            Register("zh-CN", new ChineseNumberToWordsConverter());
-            Register("bg", new BulgarianNumberToWordsConverter());
-            Register("hy", new ArmenianNumberToWordsConverter());
-            Register("az", new AzerbaijaniNumberToWordsConverter());
-            Register("ja", new JapaneseNumberToWordsConverter());
             Register("th-TH", new ThaiNumberToWordsConverter());
         }
     }
-}
->>>>>>> ecb0523e
+}