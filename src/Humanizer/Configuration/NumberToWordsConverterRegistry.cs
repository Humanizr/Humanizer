--- conflicted
+++ resolved
@@ -44,16 +44,13 @@
             Register("vi", new VietnameseNumberToWordsConverter());
             Register("zh-CN", new ChineseNumberToWordsConverter());
             Register("bg", new BulgarianNumberToWordsConverter());
-<<<<<<< HEAD
-            Register("lv", new LatvianNumberToWordsConverter());
-=======
             Register("hy", new ArmenianNumberToWordsConverter());
             Register("az", new AzerbaijaniNumberToWordsConverter());
             Register("ja", new JapaneseNumberToWordsConverter());
             Register("ku", new CentralKurdishNumberToWordsConverter());
             Register("el", new GreekNumberToWordsConverter());
             Register("th-TH", new ThaiNumberToWordsConverter());
->>>>>>> 45785880
+            Register("lv", new LatvianNumberToWordsConverter());
         }
     }
 }