﻿using Humanizer.Localisation.NumberToWords;

namespace Humanizer.Configuration
{
    internal class NumberToWordsConverterRegistry : LocaliserRegistry<INumberToWordsConverter>
    {
        public NumberToWordsConverterRegistry()
            : base((culture) => new EnglishNumberToWordsConverter())
        {
            Register("af", new AfrikaansNumberToWordsConverter());
            Register("en", new EnglishNumberToWordsConverter());
            Register("ar", new ArabicNumberToWordsConverter());
            Register("cs", (culture) => new CzechNumberToWordsConverter(culture));
            Register("fa", new FarsiNumberToWordsConverter());
            Register("es", new SpanishNumberToWordsConverter());
            Register("pl", (culture) => new PolishNumberToWordsConverter(culture));
            Register("pt", new PortugueseNumberToWordsConverter());
            Register("pt-BR", new BrazilianPortugueseNumberToWordsConverter());
            Register("ro", new RomanianNumberToWordsConverter());
            Register("ru", new RussianNumberToWordsConverter());
            Register("fi", new FinnishNumberToWordsConverter());
            Register("fr-BE", new FrenchBelgianNumberToWordsConverter());
            Register("fr-CH", new FrenchSwissNumberToWordsConverter());
            Register("fr", new FrenchNumberToWordsConverter());
            Register("nl", new DutchNumberToWordsConverter());
            Register("he", (culture) => new HebrewNumberToWordsConverter(culture));
            Register("sl", (culture) => new SlovenianNumberToWordsConverter(culture));
            Register("de", new GermanNumberToWordsConverter());
            Register("de-CH", new GermanSwissLiechtensteinNumberToWordsConverter());
            Register("de-LI", new GermanSwissLiechtensteinNumberToWordsConverter());
            Register("bn-BD", new BanglaNumberToWordsConverter());
            Register("tr", new TurkishNumberToWordConverter());
            Register("it", new ItalianNumberToWordsConverter());
            Register("mt", new MalteseNumberToWordsConvertor());
            Register("uk", new UkrainianNumberToWordsConverter());
            Register("uz-Latn-UZ", new UzbekLatnNumberToWordConverter());
            Register("uz-Cyrl-UZ", new UzbekCyrlNumberToWordConverter());
            Register("sv", new SwedishNumberToWordsConverter());
            Register("sr", (culture) => new SerbianCyrlNumberToWordsConverter(culture));
            Register("sr-Latn", (culture) => new SerbianNumberToWordsConverter(culture));
            Register("ta", new TamilNumberToWordsConverter());
            Register("hr", (culture) => new CroatianNumberToWordsConverter(culture));
            Register("nb", new NorwegianBokmalNumberToWordsConverter());
            Register("vi", new VietnameseNumberToWordsConverter());
            Register("zh-CN", new ChineseNumberToWordsConverter());
            Register("bg", new BulgarianNumberToWordsConverter());
            Register("hy", new ArmenianNumberToWordsConverter());
            Register("az", new AzerbaijaniNumberToWordsConverter());
            Register("ja", new JapaneseNumberToWordsConverter());
<<<<<<< HEAD
            Register("ku", new CentralKurdishNumberToWordsConverter());
=======
            Register("th-TH", new ThaiNumberToWordsConverter());
>>>>>>> ecb0523e
        }
    }
}<|MERGE_RESOLUTION|>--- conflicted
+++ resolved
@@ -47,11 +47,8 @@
             Register("hy", new ArmenianNumberToWordsConverter());
             Register("az", new AzerbaijaniNumberToWordsConverter());
             Register("ja", new JapaneseNumberToWordsConverter());
-<<<<<<< HEAD
             Register("ku", new CentralKurdishNumberToWordsConverter());
-=======
             Register("th-TH", new ThaiNumberToWordsConverter());
->>>>>>> ecb0523e
         }
     }
 }