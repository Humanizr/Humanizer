using System;
using System.Globalization;

namespace Humanizer.Configuration
{
    /// <summary>
    /// Provides a configuration point for Humanizer
    /// </summary>
    public static class Configurator
    {
        /// <summary>
        /// The formatter to be used
        /// </summary>
        public static IFormatter Formatter 
        {
            get
            {
                //TODO: find proper way to get partial cultures. We want to match all xx-RU cultures.
<<<<<<< HEAD
                if (string.Equals(CultureInfo.CurrentUICulture.TwoLetterISOLanguageName, "ru", StringComparison.OrdinalIgnoreCase))
=======
                if (CurrentLanguageIs("ru"))
>>>>>>> e8e593e4
                {
                    return new RussianFormatter();
                }

                if (CurrentLanguageIs("ro"))
                {
                    return new RomanianFormatter();
                }

                // ToDo: when other formatters are created we should change this implementation to resolve the Formatter based on the current culture
                return new DefaultFormatter();
            }
        }

        private static bool CurrentLanguageIs(string twoLetterCode)
        {
            return string.Equals(CultureInfo.CurrentUICulture.TwoLetterISOLanguageName, twoLetterCode, StringComparison.OrdinalIgnoreCase);
        }
    }
}<|MERGE_RESOLUTION|>--- conflicted
+++ resolved
@@ -16,11 +16,7 @@
             get
             {
                 //TODO: find proper way to get partial cultures. We want to match all xx-RU cultures.
-<<<<<<< HEAD
-                if (string.Equals(CultureInfo.CurrentUICulture.TwoLetterISOLanguageName, "ru", StringComparison.OrdinalIgnoreCase))
-=======
                 if (CurrentLanguageIs("ru"))
->>>>>>> e8e593e4
                 {
                     return new RussianFormatter();
                 }
