--- conflicted
+++ resolved
@@ -1,5 +1,4 @@
-﻿#nullable enable
-using System.Resources;
+﻿using System.Resources;
 
 namespace Humanizer
 {
@@ -16,10 +15,6 @@
         /// <param name="resourceKey">The name of the resource to retrieve.</param>
         /// <param name="culture">The culture of the resource to retrieve. If not specified, current thread's UI culture is used.</param>
         /// <returns>The value of the resource localized for the specified culture.</returns>
-<<<<<<< HEAD
-        public static string? GetResource(string resourceKey, CultureInfo? culture = null) =>
-            ResourceManager.GetString(resourceKey, culture);
-=======
         public static string GetResource(string resourceKey, CultureInfo culture = null)
         {
             var resource = ResourceManager.GetString(resourceKey, culture);
@@ -31,7 +26,6 @@
 
             return resource;
         }
->>>>>>> 3a71cf42
 
         /// <summary>
         /// Tries to get the value of the specified string resource, without fallback
@@ -40,7 +34,7 @@
         /// <param name="culture">The culture of the resource to retrieve. If not specified, current thread's UI culture is used.</param>
         /// <param name="result">The value of the resource localized for the specified culture if found; null otherwise.</param>
         /// <returns>true if the specified string resource was found for the given culture; otherwise, false.</returns>
-        public static bool TryGetResource(string resourceKey, CultureInfo? culture, [NotNullWhen(true)] out string? result)
+        public static bool TryGetResource(string resourceKey, CultureInfo culture, out string result)
         {
             culture ??= CultureInfo.CurrentUICulture;
             var resourceSet = ResourceManager.GetResourceSet(culture, createIfNotExists: false, tryParents: false);
