﻿using System;
using System.Collections.Generic;
using Humanizer.Localisation.GrammaticalNumber;

namespace Humanizer.Localisation.NumberToWords
{
    internal class UkrainianNumberToWordsConverter : GenderedNumberToWordsConverter
    {
        private static readonly string[] HundredsMap = { "нуль", "сто", "двісті", "триста", "чотириста", "п'ятсот", "шістсот", "сімсот", "вісімсот", "дев'ятсот" };
        private static readonly string[] TensMap = { "нуль", "десять", "двадцять", "тридцять", "сорок", "п'ятдесят", "шістдесят", "сімдесят", "вісімдесят", "дев'яносто" };
        private static readonly string[] UnitsMap = { "нуль", "один", "два", "три", "чотири", "п'ять", "шість", "сім", "вісім", "дев'ять", "десять", "одинадцять", "дванадцять", "тринадцять", "чотирнадцять", "п'ятнадцять", "шістнадцять", "сімнадцять", "вісімнадцять", "дев'ятнадцять" };
        private static readonly string[] UnitsOrdinalPrefixes = { string.Empty, string.Empty, "двох", "трьох", "чотирьох", "п'яти", "шести", "семи", "восьми", "дев'яти", "десяти", "одинадцяти", "дванадцяти", "тринадцяти", "чотирнадцяти", "п'ятнадцяти", "шістнадцяти", "сімнадцяти", "вісімнадцяти", "дев'ятнадцяти", "двадцяти" };
        private static readonly string[] TensOrdinalPrefixes = { string.Empty, "десяти", "двадцяти", "тридцяти", "сорока", "п'ятдесяти", "шістдесяти", "сімдесяти", "вісімдесяти", "дев'яносто" };
        private static readonly string[] TensOrdinal = { string.Empty, "десят", "двадцят", "тридцят", "сороков", "п'ятдесят", "шістдесят", "сімдесят", "вісімдесят", "дев'яност" };
        private static readonly string[] UnitsOrdinal = { "нульов", "перш", "друг", "трет", "четверт", "п'ят", "шост", "сьом", "восьм", "дев'ят", "десят", "одинадцят", "дванадцят", "тринадцят", "чотирнадцят", "п'ятнадцят", "шістнадцят", "сімнадцят", "вісімнадцят", "дев'ятнадцят" };

        public override string Convert(long input, GrammaticalGender gender, bool addAnd = true)
        {
            if (input == 0)
            {
                return "нуль";
            }

            var parts = new List<string>();

            if (input < 0)
            {
                parts.Add("мінус");
            }

<<<<<<< HEAD
            CollectParts(parts, ref number, 1000000000, GrammaticalGender.Masculine, "мільярд", "мільярди", "мільярдів");
            CollectParts(parts, ref number, 1000000, GrammaticalGender.Masculine, "мільйон", "мільйони", "мільйонів");
            CollectParts(parts, ref number, 1000, GrammaticalGender.Feminine, "тисяча", "тисячі", "тисяч");
=======
            CollectParts(parts, ref input, 1000000000000000000, GrammaticalGender.Masculine, "квінтильйон", "квінтильйона", "квінтильйонів");
            CollectParts(parts, ref input, 1000000000000000, GrammaticalGender.Masculine, "квадрильйон", "квадрильйона", "квадрильйонів");
            CollectParts(parts, ref input, 1000000000000, GrammaticalGender.Masculine, "трильйон", "трильйона", "трильйонів");
            CollectParts(parts, ref input, 1000000000, GrammaticalGender.Masculine, "мільярд", "мільярда", "мільярдів");
            CollectParts(parts, ref input, 1000000, GrammaticalGender.Masculine, "мільйон", "мільйона", "мільйонів");
            CollectParts(parts, ref input, 1000, GrammaticalGender.Feminine, "тисяча", "тисячі", "тисяч");
>>>>>>> 40f49fa7

            if (input > 0)
            {
                CollectPartsUnderOneThousand(parts, input, gender);
            }

            return string.Join(" ", parts);
        }

        public override string ConvertToOrdinal(int number, GrammaticalGender gender)
        {
            if (number == 0)
            {
                return "нульов" + GetEndingForGender(gender, number);
            }

            var parts = new List<string>();

            if (number < 0)
            {
                parts.Add("мінус");
                number = -number;
            }

            CollectOrdinalParts(parts, ref number, 1000000000, GrammaticalGender.Masculine, "мільярдн" + GetEndingForGender(gender, number), "мільярд", "мільярди", "мільярдів");
            CollectOrdinalParts(parts, ref number, 1000000, GrammaticalGender.Masculine, "мільйонн" + GetEndingForGender(gender, number), "мільйон", "мільйони", "мільйонів");
            CollectOrdinalParts(parts, ref number, 1000, GrammaticalGender.Feminine, "тисячн" + GetEndingForGender(gender, number), "тисяча", "тисячі", "тисяч");

            if (number >= 100)
            {
                var ending = GetEndingForGender(gender, number);
                var hundreds = number / 100;
                number %= 100;
                if (number == 0)
                {
                    parts.Add(UnitsOrdinalPrefixes[hundreds] + "сот" + ending);
                }
                else
                {
                    parts.Add(HundredsMap[hundreds]);
                }
            }

            if (number >= 20)
            {
                var ending = GetEndingForGender(gender, number);
                var tens = number / 10;
                number %= 10;
                if (number == 0)
                {
                    parts.Add(TensOrdinal[tens] + ending);
                }
                else
                {
                    parts.Add(TensMap[tens]);
                }
            }

            if (number > 0)
            {
                parts.Add(UnitsOrdinal[number] + GetEndingForGender(gender, number));
            }

            return string.Join(" ", parts);
        }

        private static void CollectPartsUnderOneThousand(ICollection<string> parts, long number, GrammaticalGender gender)
        {
            if (number >= 100)
            {
                var hundreds = number / 100;
                number %= 100;
                parts.Add(HundredsMap[hundreds]);
            }

            if (number >= 20)
            {
                var tens = number / 10;
                parts.Add(TensMap[tens]);
                number %= 10;
            }

            if (number > 0)
            {
                if (number == 1 && gender == GrammaticalGender.Feminine)
                {
                    parts.Add("одна");
                }
                else if (number == 1 && gender == GrammaticalGender.Neuter)
                {
                    parts.Add("одне");
                }
                else if (number == 2 && gender == GrammaticalGender.Feminine)
                {
                    parts.Add("дві");
                }
                else if (number < 20)
                {
                    parts.Add(UnitsMap[number]);
                }
            }
        }

        private static string GetPrefix(int number)
        {
            var parts = new List<string>();

            if (number >= 100)
            {
                var hundreds = number / 100;
                number %= 100;
                if (hundreds != 1)
                {
                    parts.Add(UnitsOrdinalPrefixes[hundreds] + "сот");
                }
                else
                {
                    parts.Add("сто");
                }
            }

            if (number >= 20)
            {
                var tens = number / 10;
                number %= 10;
                parts.Add(TensOrdinalPrefixes[tens]);
            }

            if (number > 0)
            {
                parts.Add(number == 1 ? "одно" : UnitsOrdinalPrefixes[number]);
            }

            return string.Join("", parts);
        }

        private static void CollectParts(ICollection<string> parts, ref long number, long divisor, GrammaticalGender gender, params string[] forms)
        {
            var result = Math.Abs(number / divisor);
            if (result == 0)
            {
                return;
            }

            number = Math.Abs(number % divisor);

            CollectPartsUnderOneThousand(parts, result, gender);
            parts.Add(ChooseOneForGrammaticalNumber(result, forms));
        }

        private static void CollectOrdinalParts(ICollection<string> parts, ref int number, int divisor, GrammaticalGender gender, string prefixedForm, params string[] forms)
        {
            if (number < divisor)
            {
                return;
            }

            var result = number / divisor;
            number %= divisor;
            if (number == 0)
            {
                if (result == 1)
                {
                    parts.Add(prefixedForm);
                }
                else
                {
                    parts.Add(GetPrefix(result) + prefixedForm);
                }
            }
            else
            {
                CollectPartsUnderOneThousand(parts, result, gender);
                parts.Add(ChooseOneForGrammaticalNumber(result, forms));
            }
        }

        private static int GetIndex(RussianGrammaticalNumber number)
        {
            if (number == RussianGrammaticalNumber.Singular)
            {
                return 0;
            }

            if (number == RussianGrammaticalNumber.Paucal)
            {
                return 1;
            }

            return 2;
        }

        private static string ChooseOneForGrammaticalNumber(long number, string[] forms)
        {
            return forms[GetIndex(RussianGrammaticalNumberDetector.Detect(number))];
        }

        private static string GetEndingForGender(GrammaticalGender gender, int number)
        {
            switch (gender)
            {
                case GrammaticalGender.Masculine:
                    if (number == 3)
                    {
                        return "ій";
                    }

                    return "ий";
                case GrammaticalGender.Feminine:
                    if (number == 3)
                    {
                        return "я";
                    }

                    return "а";
                case GrammaticalGender.Neuter:
                    if (number == 3)
                    {
                        return "є";
                    }

                    return "е";
                default:
                    throw new ArgumentOutOfRangeException(nameof(gender));
            }
        }
    }
}<|MERGE_RESOLUTION|>--- conflicted
+++ resolved
@@ -28,18 +28,12 @@
                 parts.Add("мінус");
             }
 
-<<<<<<< HEAD
-            CollectParts(parts, ref number, 1000000000, GrammaticalGender.Masculine, "мільярд", "мільярди", "мільярдів");
-            CollectParts(parts, ref number, 1000000, GrammaticalGender.Masculine, "мільйон", "мільйони", "мільйонів");
-            CollectParts(parts, ref number, 1000, GrammaticalGender.Feminine, "тисяча", "тисячі", "тисяч");
-=======
             CollectParts(parts, ref input, 1000000000000000000, GrammaticalGender.Masculine, "квінтильйон", "квінтильйона", "квінтильйонів");
             CollectParts(parts, ref input, 1000000000000000, GrammaticalGender.Masculine, "квадрильйон", "квадрильйона", "квадрильйонів");
             CollectParts(parts, ref input, 1000000000000, GrammaticalGender.Masculine, "трильйон", "трильйона", "трильйонів");
             CollectParts(parts, ref input, 1000000000, GrammaticalGender.Masculine, "мільярд", "мільярда", "мільярдів");
             CollectParts(parts, ref input, 1000000, GrammaticalGender.Masculine, "мільйон", "мільйона", "мільйонів");
             CollectParts(parts, ref input, 1000, GrammaticalGender.Feminine, "тисяча", "тисячі", "тисяч");
->>>>>>> 40f49fa7
 
             if (input > 0)
             {
