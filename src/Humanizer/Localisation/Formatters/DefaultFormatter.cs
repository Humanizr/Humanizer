--- conflicted
+++ resolved
@@ -11,28 +11,12 @@
         public DefaultFormatter(string localeCode) =>
             _culture = new(localeCode);
 
-<<<<<<< HEAD
-        /// <summary>
-        /// Constructor.
-        /// </summary>
         /// <param name="culture">Culture to use.</param>
-        internal DefaultFormatter(CultureInfo culture)
-        {
+        internal DefaultFormatter(CultureInfo culture) =>
             _culture = culture;
-        }
 
-        /// <summary>
-        /// Now
-        /// </summary>
-        /// <returns>Returns Now</returns>
-        public virtual string DateHumanize_Now()
-        {
-            return GetResourceForDate(TimeUnit.Millisecond, Tense.Past, 0);
-        }
-=======
         public virtual string DateHumanize_Now() =>
             GetResourceForDate(TimeUnit.Millisecond, Tense.Past, 0);
->>>>>>> 4d768056
 
         public virtual string DateHumanize_Never() =>
             Format(ResourceKeys.DateHumanize.Never);
