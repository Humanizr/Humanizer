--- conflicted
+++ resolved
@@ -14,15 +14,6 @@
     private const char EifelerRuleSuffix = 'n';
     private const string EifelerRuleCharacters = "unitedzohay";
 
-<<<<<<< HEAD
-    public LuxembourgishFormatter()
-        : base(LocaleCode)
-    {
-        _localCulture = new CultureInfo(LocaleCode);
-    }
-
-=======
->>>>>>> 9b95c055
     public override string DataUnitHumanize(DataUnit dataUnit, double count, bool toSymbol = true)
     {
         return base.DataUnitHumanize(dataUnit, count, toSymbol)?.TrimEnd('s');
@@ -39,7 +30,7 @@
     public static bool DoesEifelerRuleApply(string nextWord)
         => !string.IsNullOrWhiteSpace(nextWord)
            && !EifelerRuleCharacters.Contains(nextWord.Substring(0, 1));
-
+    
     protected override string Format(string resourceKey, int number, bool toWords = false)
     {
         var resourceString = Resources.GetResource(GetResourceKey(resourceKey, number), _localCulture);
@@ -58,7 +49,7 @@
             ? resourceString.FormatWith(numberAsWord, doesEifelerRuleApply ? string.Empty : EifelerRuleSuffix)
             : resourceString.FormatWith(number, doesEifelerRuleApply ? string.Empty : EifelerRuleSuffix);
     }
-
+    
     protected override string GetResourceKey(string resourceKey, int number)
     {
         return number switch
@@ -73,11 +64,11 @@
         var words = resourceString.Split(' ');
         return words.Last() switch
         {
-            var x when
+            var x when 
                 x.StartsWith("Millisekonnen")
-                || x.StartsWith("Sekonnen")
-                || x.StartsWith("Minutten")
-                || x.StartsWith("Stonnen")
+                || x.StartsWith("Sekonnen") 
+                || x.StartsWith("Minutten") 
+                || x.StartsWith("Stonnen") 
                 || x.StartsWith("Wochen") => GrammaticalGender.Feminine,
             _ => GrammaticalGender.Masculine
         };
