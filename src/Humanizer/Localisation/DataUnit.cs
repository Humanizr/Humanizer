--- conflicted
+++ resolved
@@ -5,46 +5,12 @@
         Bit,
         Byte,
         Kilobyte,
-<<<<<<< HEAD
-
-        /// <summary>
-        /// Kibibyte
-        /// </summary>
         Kibibyte,
-
-        /// <summary>
-        /// Megabyte
-        /// </summary>
         Megabyte,
-
-        /// <summary>
-        /// Mebibyte
-        /// </summary>
         Mebibyte,
-
-        /// <summary>
-        /// Gigabyte
-        /// </summary>
         Gigabyte,
-
-        /// <summary>
-        /// Gibibyte
-        /// </summary>
         Gibibyte,
-
-        /// <summary>
-        /// Terabyte
-        /// </summary>
         Terabyte,
-
-        /// <summary>
-        /// Tebibyte
-        /// </summary>
         Tebibyte
-=======
-        Megabyte,
-        Gigabyte,
-        Terabyte
->>>>>>> 4d768056
     }
 }