﻿<?xml version="1.0" encoding="utf-8"?>
<Project ToolsVersion="4.0" DefaultTargets="Build" xmlns="http://schemas.microsoft.com/developer/msbuild/2003">
  <PropertyGroup>
    <Configuration Condition=" '$(Configuration)' == '' ">Debug</Configuration>
    <Platform Condition=" '$(Platform)' == '' ">AnyCPU</Platform>
    <ProductVersion>8.0.30703</ProductVersion>
    <SchemaVersion>2.0</SchemaVersion>
    <ProjectGuid>{F886A8DA-3EFC-4A89-91DD-06FAF13DA172}</ProjectGuid>
    <OutputType>Library</OutputType>
    <AppDesignerFolder>Properties</AppDesignerFolder>
    <RootNamespace>Humanizer.Tests</RootNamespace>
    <AssemblyName>Humanizer.Tests</AssemblyName>
    <TargetFrameworkVersion>v4.0</TargetFrameworkVersion>
    <FileAlignment>512</FileAlignment>
    <SolutionDir Condition="$(SolutionDir) == '' Or $(SolutionDir) == '*Undefined*'">..\</SolutionDir>
    <RestorePackages>true</RestorePackages>
  </PropertyGroup>
  <PropertyGroup Condition=" '$(Configuration)|$(Platform)' == 'Debug|AnyCPU' ">
    <DebugSymbols>true</DebugSymbols>
    <DebugType>full</DebugType>
    <Optimize>false</Optimize>
    <OutputPath>bin\Debug\</OutputPath>
    <DefineConstants>DEBUG;TRACE</DefineConstants>
    <ErrorReport>prompt</ErrorReport>
    <WarningLevel>4</WarningLevel>
  </PropertyGroup>
  <PropertyGroup Condition=" '$(Configuration)|$(Platform)' == 'Release|AnyCPU' ">
    <DebugType>pdbonly</DebugType>
    <Optimize>true</Optimize>
    <OutputPath>bin\Release\</OutputPath>
    <DefineConstants>TRACE</DefineConstants>
    <ErrorReport>prompt</ErrorReport>
    <WarningLevel>4</WarningLevel>
  </PropertyGroup>
  <PropertyGroup Condition="'$(Configuration)|$(Platform)' == 'ReleaseNET35|AnyCPU'">
    <OutputPath>bin\Release\</OutputPath>
    <DefineConstants>TRACE</DefineConstants>
    <Optimize>true</Optimize>
    <DebugType>pdbonly</DebugType>
    <PlatformTarget>AnyCPU</PlatformTarget>
    <CodeAnalysisLogFile>bin\Release\Humanizer.Tests.dll.CodeAnalysisLog.xml</CodeAnalysisLogFile>
    <CodeAnalysisUseTypeNameInSuppression>true</CodeAnalysisUseTypeNameInSuppression>
    <CodeAnalysisModuleSuppressionsFile>GlobalSuppressions.cs</CodeAnalysisModuleSuppressionsFile>
    <ErrorReport>prompt</ErrorReport>
    <CodeAnalysisRuleSet>MinimumRecommendedRules.ruleset</CodeAnalysisRuleSet>
    <CodeAnalysisRuleSetDirectories>;C:\Program Files (x86)\Microsoft Visual Studio 10.0\Team Tools\Static Analysis Tools\\Rule Sets</CodeAnalysisRuleSetDirectories>
    <CodeAnalysisIgnoreBuiltInRuleSets>true</CodeAnalysisIgnoreBuiltInRuleSets>
    <CodeAnalysisRuleDirectories>;C:\Program Files (x86)\Microsoft Visual Studio 10.0\Team Tools\Static Analysis Tools\FxCop\\Rules</CodeAnalysisRuleDirectories>
    <CodeAnalysisIgnoreBuiltInRules>true</CodeAnalysisIgnoreBuiltInRules>
    <CodeAnalysisFailOnMissingRules>false</CodeAnalysisFailOnMissingRules>
  </PropertyGroup>
  <ItemGroup>
    <Reference Include="ApprovalTests">
      <HintPath>..\packages\ApprovalTests.3.0.5\lib\net40\ApprovalTests.dll</HintPath>
    </Reference>
    <Reference Include="ApprovalUtilities">
      <HintPath>..\packages\ApprovalUtilities.3.0.5\lib\net35\ApprovalUtilities.dll</HintPath>
    </Reference>
    <Reference Include="System" />
    <Reference Include="System.Core" />
    <Reference Include="System.Xml.Linq" />
    <Reference Include="System.Data.DataSetExtensions" />
    <Reference Include="System.Data" />
    <Reference Include="System.Xml" />
    <Reference Include="xunit">
      <HintPath>..\packages\xunit.1.9.1\lib\net20\xunit.dll</HintPath>
    </Reference>
    <Reference Include="xunit.extensions">
      <HintPath>..\packages\xunit.extensions.1.9.1\lib\net20\xunit.extensions.dll</HintPath>
    </Reference>
  </ItemGroup>
  <ItemGroup>
    <Compile Include="Bytes\CreatingTests.cs" />
    <Compile Include="Bytes\ByteSizeExtensionsTests.cs" />
    <Compile Include="Bytes\ParsingTests.cs" />
    <Compile Include="Bytes\ToStringTests.cs" />
    <Compile Include="CasingTests.cs" />
    <Compile Include="DateHumanize.cs" />
    <Compile Include="Localisation\cs\DateHumanizeTests.cs" />
    <Compile Include="Localisation\cs\TimeSpanHumanizeTests.cs" />
<<<<<<< HEAD
    <Compile Include="Localisation\nb-NO\TimeSpanHumanizeTests.cs" />
=======
    <Compile Include="Localisation\pl\DateHumanizeTests.cs" />
    <Compile Include="Localisation\pl\TimeSpanHumanizeTests.cs" />
>>>>>>> 6f40d682
    <Compile Include="Localisation\sk\DateHumanizeTests.cs" />
    <Compile Include="Localisation\ar\DateHumanizeTests.cs" />
    <Compile Include="Localisation\ar\NumberToWordsTests.cs" />
    <Compile Include="Localisation\ar\TimeSpanHumanizeTests.cs" />
    <Compile Include="Localisation\nb-NO\DateHumanizeTests.cs" />
    <Compile Include="Localisation\de\DateHumanizeTests.cs" />
    <Compile Include="Localisation\de\TimeSpanHumanizeTests.cs" />
    <Compile Include="Localisation\es\DateHumanizeTests.cs" />
    <Compile Include="Localisation\es\TimeSpanHumanizeTests.cs" />
    <Compile Include="Localisation\fa\DateHumanizeTests.cs" />
    <Compile Include="Localisation\fa\NumberToWordsTests.cs" />
    <Compile Include="Localisation\fa\TimeSpanHumanizeTests.cs" />
    <Compile Include="Localisation\nl\DateHumanizeTests.cs" />
    <Compile Include="Localisation\nl\TimeSpanHumanizeTests.cs" />
    <Compile Include="Localisation\pt-BR\DateHumanizeTests.cs" />
    <Compile Include="Localisation\pt-BR\TimeSpanHumanizeTests.cs" />
    <Compile Include="Localisation\sk\TimeSpanHumanizeTests.cs" />
    <Compile Include="Localisation\sv\DateHumanizeTests.cs" />
    <Compile Include="Localisation\sv\TimeSpanHumanizeTests.cs" />
    <Compile Include="ResourceKeyTests.cs" />
    <Compile Include="RomanNumeralTests.cs" />
    <Compile Include="StringExtensionsTests.cs" />
    <Compile Include="ToQuantityTests.cs" />
    <Compile Include="TransformersTests.cs" />
    <Compile Include="NumberToOrdinalWordsTests.cs" />
    <Compile Include="Localisation\ro-Ro\DateHumanizeTests.cs" />
    <Compile Include="DateHumanizeTests.cs" />
    <Compile Include="DehumanizeToEnumTests.cs" />
    <Compile Include="EnumHumanizeTests.cs" />
    <Compile Include="EnumUnderTest.cs" />
    <Compile Include="FluentDate\InTests.cs" />
    <Compile Include="FluentDate\OnTests.cs" />
    <Compile Include="FluentDate\PrepositionTests.cs" />
    <Compile Include="AmbientCulture.cs" />
    <Compile Include="Localisation\ResourcesTests.cs" />
    <Compile Include="Localisation\ru-RU\DateHumanizeTests.cs" />
    <Compile Include="NumberToTimeSpanTests.cs" />
    <Compile Include="OrdinalizeTests.cs" />
    <Compile Include="InflectorTests.cs" />
    <Compile Include="NumberToWordsTests.cs" />
    <Compile Include="StringDehumanizeTests.cs" />
    <Compile Include="StringHumanizeTests.cs" />
    <Compile Include="TimeSpanHumanizeTests.cs" />
    <Compile Include="Properties\AssemblyInfo.cs" />
    <Compile Include="ApiApprover\PublicApiApprovalTest.cs" />
    <Compile Include="ApiApprover\PublicApiGenerator.cs" />
    <Compile Include="TruncatorTests.cs" />
  </ItemGroup>
  <ItemGroup>
    <Compile Include="Localisation\fi-FI\DateHumanizeTests.cs" />
    <None Include="packages.config" />
  </ItemGroup>
  <ItemGroup>
    <ProjectReference Include="..\Humanizer\Humanizer.csproj">
      <Project>{511a7984-f455-4a6e-adb9-9caac47ea079}</Project>
      <Name>Humanizer</Name>
    </ProjectReference>
  </ItemGroup>
  <ItemGroup>
    <Content Include="ApiApprover\PublicApiApprovalTest.approve_public_api.approved.txt" />
  </ItemGroup>
  <ItemGroup>
    <Service Include="{82A7F48D-3B50-4B1E-B82E-3ADA8210C358}" />
  </ItemGroup>
  <Import Project="$(MSBuildToolsPath)\Microsoft.CSharp.targets" />
  <!-- To modify your build process, add your task inside one of the targets below and uncomment it. 
       Other similar extension points exist, see Microsoft.Common.targets.
  <Target Name="BeforeBuild">
  </Target>
  <Target Name="AfterBuild">
  </Target>
  -->
</Project><|MERGE_RESOLUTION|>--- conflicted
+++ resolved
@@ -78,12 +78,9 @@
     <Compile Include="DateHumanize.cs" />
     <Compile Include="Localisation\cs\DateHumanizeTests.cs" />
     <Compile Include="Localisation\cs\TimeSpanHumanizeTests.cs" />
-<<<<<<< HEAD
     <Compile Include="Localisation\nb-NO\TimeSpanHumanizeTests.cs" />
-=======
     <Compile Include="Localisation\pl\DateHumanizeTests.cs" />
     <Compile Include="Localisation\pl\TimeSpanHumanizeTests.cs" />
->>>>>>> 6f40d682
     <Compile Include="Localisation\sk\DateHumanizeTests.cs" />
     <Compile Include="Localisation\ar\DateHumanizeTests.cs" />
     <Compile Include="Localisation\ar\NumberToWordsTests.cs" />
