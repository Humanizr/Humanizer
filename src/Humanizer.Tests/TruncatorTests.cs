--- conflicted
+++ resolved
@@ -10,8 +10,7 @@
     public void Truncate(string? input, int length, string? expectedOutput) =>
         Assert.Equal(expectedOutput, input.Truncate(length));
 
-<<<<<<< HEAD
-    [Theory]
+    [Theory(DisplayName = "02.1 - TruncateWithFixedLengthTruncator")]
     [InlineData("short text", 20, null, "short text")]
     [InlineData("short text", 20, "trunc", "short text")]
     [InlineData("short text", 20, "very long truncation string", "short text")]
@@ -20,10 +19,7 @@
     public void TruncateWithCustomTruncationString(string? input, int length, string? trunactionString, string? expectedOutput) =>
         Assert.Equal(expectedOutput, input.Truncate(length, trunactionString));
 
-    [Theory]
-=======
-    [Theory(DisplayName = "02 - TruncateWithFixedLengthTruncator")]
->>>>>>> 81681d98
+    [Theory(DisplayName = "02.2 - TruncateWithFixedLengthTruncator")]
     [InlineData(null, 10, null)]
     [InlineData("", 10, "")]
     [InlineData("a", 1, "a")]
