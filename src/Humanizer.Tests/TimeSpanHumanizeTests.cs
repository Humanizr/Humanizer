﻿using System;
using System.Globalization;
using Xunit;
using Xunit.Extensions;

namespace Humanizer.Tests
{
    public class TimeSpanHumanizeTests : AmbientCulture
    {
        public TimeSpanHumanizeTests() : base("en-US") { }

        [Theory]
        [InlineData(14, "2 weeks")]
        [InlineData(7, "1 week")]
        public void Weeks(int days, string expected)
        {
            var actual = TimeSpan.FromDays(days).Humanize();
            Assert.Equal(expected, actual);
        }

        [Theory]
        [InlineData(6, "6 days")]
        [InlineData(2, "2 days")]
        [InlineData(1, "1 day")]
        public void Days(int days, string expected)
        {
            var actual = TimeSpan.FromDays(days).Humanize();
            Assert.Equal(expected, actual);
        }

        [Theory]
        [InlineData(2, "2 hours")]
        [InlineData(1, "1 hour")]
        public void Hours(int hours, string expected)
        {
            var actual = TimeSpan.FromHours(hours).Humanize();
            Assert.Equal(expected, actual);
        }

        [Theory]
        [InlineData(2, "2 minutes")]
        [InlineData(1, "1 minute")]
        public void Minutes(int minutes, string expected)
        {
            var actual = TimeSpan.FromMinutes(minutes).Humanize();
            Assert.Equal(expected, actual);
        }

        [Theory]
        [InlineData(135, "2 minutes")]
        [InlineData(60, "1 minute")]
        [InlineData(2, "2 seconds")]
        [InlineData(1, "1 second")]
        public void Seconds(int seconds, string expected)
        {
            var actual = TimeSpan.FromSeconds(seconds).Humanize();
            Assert.Equal(expected, actual);
        }

        [Theory]
        [InlineData(2500, "2 seconds")]
        [InlineData(1400, "1 second")]
        [InlineData(2, "2 milliseconds")]
        [InlineData(1, "1 millisecond")]
        public void Milliseconds(int ms, string expected)
        {
            var actual = TimeSpan.FromMilliseconds(ms).Humanize();
            Assert.Equal(expected, actual);
        }

        [Theory]
        [InlineData(0, 3, "no time")]
        [InlineData(0, 2, "no time")]
        [InlineData(10, 2, "10 milliseconds")]
        [InlineData(1400, 2, "1 second, 400 milliseconds")]
        [InlineData(2500, 2, "2 seconds, 500 milliseconds")]
        [InlineData(120000, 2, "2 minutes")]
        [InlineData(62000, 2, "1 minute, 2 seconds")]
        [InlineData(62020, 2, "1 minute, 2 seconds")]
        [InlineData(62020, 3, "1 minute, 2 seconds, 20 milliseconds")]
        [InlineData(3600020, 4, "1 hour, 20 milliseconds")]
        [InlineData(3600020, 3, "1 hour, 20 milliseconds")]
        [InlineData(3600020, 2, "1 hour, 20 milliseconds")]
        [InlineData(3600020, 1, "1 hour")]
        [InlineData(3603001, 2, "1 hour, 3 seconds")]
        [InlineData(3603001, 3, "1 hour, 3 seconds, 1 millisecond")]
        [InlineData(86400000, 3, "1 day")]
        [InlineData(86400000, 2, "1 day")]
        [InlineData(86400000, 1, "1 day")]
        [InlineData(86401000, 1, "1 day")]
        [InlineData(86401000, 2, "1 day, 1 second")]
        [InlineData(86401200, 2, "1 day, 1 second")]
        [InlineData(86401200, 3, "1 day, 1 second, 200 milliseconds")]
        [InlineData(1296000000, 1, "2 weeks")]
        [InlineData(1296000000, 2, "2 weeks, 1 day")]
        [InlineData(1299600000, 2, "2 weeks, 1 day")]
        [InlineData(1299600000, 3, "2 weeks, 1 day, 1 hour")]
        [InlineData(1299630020, 3, "2 weeks, 1 day, 1 hour")]
        [InlineData(1299630020, 4, "2 weeks, 1 day, 1 hour, 30 seconds")]
        [InlineData(1299630020, 5, "2 weeks, 1 day, 1 hour, 30 seconds, 20 milliseconds")]
        public void TimeSpanWithPrecesion(int milliseconds, int precesion, string expected)
        {
            var actual = TimeSpan.FromMilliseconds(milliseconds).Humanize(precesion);
            Assert.Equal(expected, actual);
        }

        [Fact]
        public void NoTime()
        {
            var noTime = TimeSpan.Zero;
            var actual = noTime.Humanize();
            Assert.Equal("no time", actual);
        }

        [Theory]
        [InlineData(1, "en-US", "1 millisecond")]
        [InlineData(6 * 24 * 60 * 60 * 1000, "ru-RU", "6 дней")]
        [InlineData(11 * 60 * 60 * 1000, "ar", "11 ساعة")]
<<<<<<< HEAD
        public void ExplicitCultureIsUsed(int ms, string culture, string expected)
=======
        public void CanSpecifyCultureExplicitly(int ms, string culture, string expected)
>>>>>>> 1427e53b
        {
            var actual = TimeSpan.FromMilliseconds(ms).Humanize(culture: new CultureInfo(culture));
            Assert.Equal(expected, actual);
        }
    }
}<|MERGE_RESOLUTION|>--- conflicted
+++ resolved
@@ -116,11 +116,7 @@
         [InlineData(1, "en-US", "1 millisecond")]
         [InlineData(6 * 24 * 60 * 60 * 1000, "ru-RU", "6 дней")]
         [InlineData(11 * 60 * 60 * 1000, "ar", "11 ساعة")]
-<<<<<<< HEAD
-        public void ExplicitCultureIsUsed(int ms, string culture, string expected)
-=======
         public void CanSpecifyCultureExplicitly(int ms, string culture, string expected)
->>>>>>> 1427e53b
         {
             var actual = TimeSpan.FromMilliseconds(ms).Humanize(culture: new CultureInfo(culture));
             Assert.Equal(expected, actual);
