--- conflicted
+++ resolved
@@ -8,17 +8,12 @@
     {
         static void VerifyWithCurrentDate(string expectedString, TimeSpan deltaFromNow)
         {
-<<<<<<< HEAD
-            Assert.Equal(expectedString, DateTime.UtcNow.Add(deltaFromNow).Humanize());
-            Assert.Equal(expectedString, DateTime.Now.Add(deltaFromNow).Humanize(false));
-=======
             var utcNow = DateTime.UtcNow;
             var localNow = DateTime.Now;
 
             // feels like the only way to avoid breaking tests because CPU ticks over is to inject the base date
             Assert.Equal(expectedString, utcNow.Add(deltaFromNow).Humanize(utcDate: true, dateToCompareAgainst: utcNow));
             Assert.Equal(expectedString, localNow.Add(deltaFromNow).Humanize(utcDate: false, dateToCompareAgainst: localNow));
->>>>>>> c7075217
         }
 
         static void VerifyWithDateInjection(string expectedString, TimeSpan deltaFromNow)
