--- conflicted
+++ resolved
@@ -101,11 +101,8 @@
         [InlineData("12.34k", 12345, false, true, 2)]
         [InlineData("12k", 12345, false, true, 0)]
         [InlineData("-3.9m", -3.91e-3, false, true, 1)]
-<<<<<<< HEAD
         [InlineData("10 ", 10, true, false, 0)]
-=======
         [InlineData("1.2", 1.23, false, false, 1)]
->>>>>>> 6f248e45
         public void ToMetric(string expected, double input, bool hasSpace, bool useSymbol, int? decimals)
         {      
             Assert.Equal(expected, input.ToMetric(hasSpace, useSymbol, decimals));
